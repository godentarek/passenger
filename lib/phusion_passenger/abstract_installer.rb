#  Phusion Passenger - http://www.modrails.com/
#  Copyright (c) 2010 Phusion
#
#  "Phusion Passenger" is a trademark of Hongli Lai & Ninh Bui.
#
#  Permission is hereby granted, free of charge, to any person obtaining a copy
#  of this software and associated documentation files (the "Software"), to deal
#  in the Software without restriction, including without limitation the rights
#  to use, copy, modify, merge, publish, distribute, sublicense, and/or sell
#  copies of the Software, and to permit persons to whom the Software is
#  furnished to do so, subject to the following conditions:
#
#  The above copyright notice and this permission notice shall be included in
#  all copies or substantial portions of the Software.
#
#  THE SOFTWARE IS PROVIDED "AS IS", WITHOUT WARRANTY OF ANY KIND, EXPRESS OR
#  IMPLIED, INCLUDING BUT NOT LIMITED TO THE WARRANTIES OF MERCHANTABILITY,
#  FITNESS FOR A PARTICULAR PURPOSE AND NONINFRINGEMENT. IN NO EVENT SHALL THE
#  AUTHORS OR COPYRIGHT HOLDERS BE LIABLE FOR ANY CLAIM, DAMAGES OR OTHER
#  LIABILITY, WHETHER IN AN ACTION OF CONTRACT, TORT OR OTHERWISE, ARISING FROM,
#  OUT OF OR IN CONNECTION WITH THE SOFTWARE OR THE USE OR OTHER DEALINGS IN
#  THE SOFTWARE.

require 'phusion_passenger'
require 'phusion_passenger/constants'
require 'phusion_passenger/console_text_template'
require 'phusion_passenger/platform_info'
require 'phusion_passenger/utils/ansi_colors'

# IMPORTANT: do not directly or indirectly require native_support; we can't compile
# it yet until we have a compiler, and installers usually check whether a compiler
# is installed.

module PhusionPassenger

# Abstract base class for text mode installers. Used by
# passenger-install-apache2-module and passenger-install-nginx-module.
#
# Subclasses must at least implement the #run_steps method which handles
# the installation itself.
#
# Usage:
#
#   installer = ConcereteInstallerClass.new(options...)
#   installer.run
class AbstractInstaller
	PASSENGER_WEBSITE = "http://www.modrails.com/"
	PHUSION_WEBSITE = "www.phusion.nl"

	# Create an AbstractInstaller. All options will be stored as instance
	# variables, for example:
	#
	#   installer = AbstractInstaller.new(:foo => "bar")
	#   installer.instance_variable_get(:"@foo")   # => "bar"
	def initialize(options = {})
		@stdout = STDOUT
		@stderr = STDERR
		options.each_pair do |key, value|
			instance_variable_set(:"@#{key}", value)
		end
	end
	
	# Start the installation by calling the #install! method.
	def run
		before_install
<<<<<<< HEAD
		run_steps
		return true
	rescue Abort
		puts
		return false
=======
		install!
	rescue PlatformInfo::RuntimeError => e
		new_screen
		color_puts "<red>An error occurred</red>"
		puts
		puts e.message
		exit 1
>>>>>>> d33e7996
	ensure
		after_install
	end

protected
	class Abort < StandardError
	end
	
	class CommandError < Abort
	end
	
	
	def interactive?
		return !@auto
	end

	def non_interactive?
		return !interactive?
	end
	
	
	def before_install
		STDOUT.write(Utils::AnsiColors::DEFAULT_TERMINAL_COLOR)
		STDOUT.flush
	end
	
	def after_install
		STDOUT.write(Utils::AnsiColors::RESET)
		STDOUT.flush
	end
	
	def dependencies
		return []
	end
	
	def check_dependencies(show_new_screen = true)
		new_screen if show_new_screen
		missing_dependencies = []
		puts "<banner>Checking for required software...</banner>"
		puts
		dependencies.each do |dep|
			print " * #{dep.name}... "
			result = dep.check
			if result.found?
				if result.found_at
					puts "<green>found at #{result.found_at}</green>"
				else
					puts "<green>found</green>"
				end
			else
				puts "<red>not found</red>"
				missing_dependencies << dep
			end
		end
		
		if missing_dependencies.empty?
			return true
		else
			puts
			puts "<red>Some required software is not installed.</red>"
			puts "But don't worry, this installer will tell you how to install them.\n"
			puts "<b>Press Enter to continue, or Ctrl-C to abort.</b>"
			if PhusionPassenger.natively_packaged?
				wait(10)
			else
				wait
			end
			
			line
			puts
			puts "<banner>Installation instructions for required software</banner>"
			puts
			missing_dependencies.each do |dep|
				print_dependency_installation_instructions(dep)
				puts
			end
			if respond_to?(:users_guide)
				puts "If the aforementioned instructions didn't solve your problem, then please take"
				puts "a look at the Users Guide:"
				puts
				puts "  <yellow>#{users_guide}</yellow>"
			end
			return false
		end
	end
	
	
	def use_stderr
		old_stdout = @stdout
		begin
			@stdout = STDERR
			yield
		ensure
			@stdout = old_stdout
		end
	end
	
	def print(text)
		@stdout.write(Utils::AnsiColors.ansi_colorize(text))
		@stdout.flush
	end
	
	def puts(text = nil)
		if text
			@stdout.puts(Utils::AnsiColors.ansi_colorize(text))
		else
			@stdout.puts
		end
		@stdout.flush
	end

	def puts_error(text)
		@stderr.puts(Utils::AnsiColors.ansi_colorize("<red>#{text}</red>"))
		@stderr.flush
	end
	
	def render_template(name, options = {})
		puts ConsoleTextTemplate.new({ :file => name }, options).result
	end
	
	def new_screen
		puts
		line
		puts
	end
	
	def line
		puts "--------------------------------------------"
	end
	
	def prompt(message, default_value = nil)
		done = false
		while !done
			print "#{message}: "
			
			if non_interactive? && default_value
				puts default_value
				return default_value
			end
			
			begin
				result = STDIN.readline
			rescue EOFError
				exit 2
			end
			result.strip!
			if result.empty?
				if default_value
					result = default_value
					done = true
				else
					done = false
				end
			else
				done = !block_given? || yield(result)
			end
		end
		return result
	end
	
	def prompt_confirmation(message)
		result = prompt("#{message} [y/n]") do |value|
			if value.downcase == 'y' || value.downcase == 'n'
				true
			else
				puts_error "Invalid input '#{value}'; please enter either 'y' or 'n'."
				false
			end
		end
		return result.downcase == 'y'
	end

	def wait(timeout = nil)
		if interactive?
			if timeout
				require 'timeout' unless defined?(Timeout)
				begin
					Timeout.timeout(timeout) do
						STDIN.readline
					end
				rescue Timeout::Error
					# Do nothing.
				end
			else
				STDIN.readline
			end
		end
	rescue Interrupt
		raise Abort
	end
	
	
	def sh(*args)
		puts "# #{args.join(' ')}"
		result = system(*args)
		if result
			return true
		elsif $?.signaled? && $?.termsig == Signal.list["INT"]
			raise Interrupt
		else
			return false
		end
	end
	
	def sh!(*args)
		if !sh(*args)
			puts_error "*** Command failed: #{args.join(' ')}"
			raise CommandError
		end
	end
	
	def rake(*args)
		require 'phusion_passenger/platform_info/ruby'
		if !PlatformInfo.rake_command
			puts_error 'Cannot find Rake.'
			raise Abort
		end
		sh("#{PlatformInfo.rake_command} #{args.join(' ')}")
	end

	def rake!(*args)
		require 'phusion_passenger/platform_info/ruby'
		if !PlatformInfo.rake_command
			puts_error 'Cannot find Rake.'
			raise Abort
		end
		sh!("#{PlatformInfo.rake_command} #{args.join(' ')}")
	end
	
	def download(url, output)
		if PlatformInfo.find_command("wget")
			return sh("wget", "-O", output, url)
		else
			return sh("curl", url, "-f", "-L", "-o", output)
		end
	end

private
	def print_dependency_installation_instructions(dep)
		puts " * To install <yellow>#{dep.name}</yellow>:"
		if dep.install_comments
			puts "   " << dep.install_comments
		end
		if !dep.install_command.nil?
			puts "   Please run <b>#{dep.install_command}</b> as root."
		elsif !dep.install_instructions.nil?
			puts "   " << dep.install_instructions
		elsif !dep.website.nil?
			puts "   Please download it from <b>#{dep.website}</b>"
			if !dep.website_comments.nil?
				puts "   (#{dep.website_comments})"
			end
		else
			puts "   Search Google."
		end
	end
end

end # module PhusionPassenger<|MERGE_RESOLUTION|>--- conflicted
+++ resolved
@@ -63,21 +63,17 @@
 	# Start the installation by calling the #install! method.
 	def run
 		before_install
-<<<<<<< HEAD
 		run_steps
 		return true
 	rescue Abort
 		puts
 		return false
-=======
-		install!
 	rescue PlatformInfo::RuntimeError => e
 		new_screen
-		color_puts "<red>An error occurred</red>"
+		puts "<red>An error occurred</red>"
 		puts
 		puts e.message
 		exit 1
->>>>>>> d33e7996
 	ensure
 		after_install
 	end
