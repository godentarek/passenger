/*
 * Copyright (C) Igor Sysoev
 * Copyright (C) 2007 Manlio Perillo (manlio.perillo@gmail.com)
 * Copyright (C) 2010-2014 Phusion
 *
 * Redistribution and use in source and binary forms, with or without
 * modification, are permitted provided that the following conditions
 * are met:
 * 1. Redistributions of source code must retain the above copyright
 *    notice, this list of conditions and the following disclaimer.
 * 2. Redistributions in binary form must reproduce the above copyright
 *    notice, this list of conditions and the following disclaimer in the
 *    documentation and/or other materials provided with the distribution.
 *
 * THIS SOFTWARE IS PROVIDED BY AUTHOR AND CONTRIBUTORS ``AS IS'' AND
 * ANY EXPRESS OR IMPLIED WARRANTIES, INCLUDING, BUT NOT LIMITED TO, THE
 * IMPLIED WARRANTIES OF MERCHANTABILITY AND FITNESS FOR A PARTICULAR PURPOSE
 * ARE DISCLAIMED.  IN NO EVENT SHALL AUTHOR OR CONTRIBUTORS BE LIABLE
 * FOR ANY DIRECT, INDIRECT, INCIDENTAL, SPECIAL, EXEMPLARY, OR CONSEQUENTIAL
 * DAMAGES (INCLUDING, BUT NOT LIMITED TO, PROCUREMENT OF SUBSTITUTE GOODS
 * OR SERVICES; LOSS OF USE, DATA, OR PROFITS; OR BUSINESS INTERRUPTION)
 * HOWEVER CAUSED AND ON ANY THEORY OF LIABILITY, WHETHER IN CONTRACT, STRICT
 * LIABILITY, OR TORT (INCLUDING NEGLIGENCE OR OTHERWISE) ARISING IN ANY WAY
 * OUT OF THE USE OF THIS SOFTWARE, EVEN IF ADVISED OF THE POSSIBILITY OF
 * SUCH DAMAGE.
 */

#include <ngx_config.h>
#include <ngx_core.h>
#include <ngx_http.h>

#include <sys/types.h>
#include <pwd.h>
#include <stdlib.h>
#include <assert.h>

#include "ngx_http_passenger_module.h"
#include "Configuration.h"
#include "ContentHandler.h"
#include "common/Constants.h"
#include "common/agents/LoggingAgent/FilterSupport.h"
#include "common/Utils/modp_b64.h"


static ngx_str_t headers_to_hide[] = {
    /* NOTE: Do not hide the "Status" header; some broken HTTP clients
     * expect this header. http://code.google.com/p/phusion-passenger/issues/detail?id=177
     */
    ngx_string("X-Accel-Expires"),
    ngx_string("X-Accel-Redirect"),
    ngx_string("X-Accel-Limit-Rate"),
    ngx_string("X-Accel-Buffering"),
    ngx_null_string
};

passenger_main_conf_t passenger_main_conf;

static ngx_path_init_t  ngx_http_proxy_temp_path = {
    ngx_string(NGX_HTTP_PROXY_TEMP_PATH), { 1, 2, 0 }
};

static ngx_int_t merge_headers(ngx_conf_t *cf, passenger_loc_conf_t *conf,
    passenger_loc_conf_t *prev);
static ngx_int_t merge_string_array(ngx_conf_t *cf, ngx_array_t **prev,
    ngx_array_t **conf);
static ngx_int_t merge_string_keyval_table(ngx_conf_t *cf, ngx_array_t **prev,
    ngx_array_t **conf);


void *
passenger_create_main_conf(ngx_conf_t *cf)
{
    passenger_main_conf_t *conf;

    conf = ngx_pcalloc(cf->pool, sizeof(passenger_main_conf_t));
    if (conf == NULL) {
        return NGX_CONF_ERROR;
    }

    conf->ctl = ngx_array_create(cf->pool, 1, sizeof(ngx_keyval_t));
    if (conf->ctl == NULL) {
        return NGX_CONF_ERROR;
    }
    conf->default_ruby.data = NULL;
    conf->default_ruby.len = 0;
    conf->log_level = (ngx_int_t) NGX_CONF_UNSET;
    conf->debug_log_file.data = NULL;
    conf->debug_log_file.len = 0;
    conf->data_buffer_dir.data = NULL;
    conf->data_buffer_dir.len = 0;
    conf->instance_registry_dir.data = NULL;
    conf->instance_registry_dir.len = 0;
    conf->abort_on_startup_error = NGX_CONF_UNSET;
    conf->max_pool_size = NGX_CONF_UNSET_UINT;
    conf->pool_idle_time = NGX_CONF_UNSET_UINT;
    conf->stat_throttle_rate = NGX_CONF_UNSET_UINT;
    conf->user_switching = NGX_CONF_UNSET;
    conf->show_version_in_header = NGX_CONF_UNSET;
    conf->turbocaching = NGX_CONF_UNSET;
    conf->default_user.data = NULL;
    conf->default_user.len  = 0;
    conf->default_group.data = NULL;
    conf->default_group.len  = 0;
    conf->analytics_log_user.data = NULL;
    conf->analytics_log_user.len  = 0;
    conf->analytics_log_group.data = NULL;
    conf->analytics_log_group.len  = 0;
    conf->union_station_gateway_address.data = NULL;
    conf->union_station_gateway_address.len = 0;
    conf->union_station_gateway_port = (ngx_uint_t) NGX_CONF_UNSET;
    conf->union_station_gateway_cert.data = NULL;
    conf->union_station_gateway_cert.len = 0;
    conf->union_station_proxy_address.data = NULL;
    conf->union_station_proxy_address.len = 0;

    conf->prestart_uris = ngx_array_create(cf->pool, 1, sizeof(ngx_str_t));
    if (conf->prestart_uris == NULL) {
        return NGX_CONF_ERROR;
    }

    return conf;
}

char *
passenger_init_main_conf(ngx_conf_t *cf, void *conf_pointer)
{
    passenger_main_conf_t *conf;
    struct passwd         *user_entry;
    struct group          *group_entry;
    char buf[128];

    conf = &passenger_main_conf;
    *conf = *((passenger_main_conf_t *) conf_pointer);

    if (conf->default_ruby.len == 0) {
        conf->default_ruby.data = (u_char *) DEFAULT_RUBY;
        conf->default_ruby.len = strlen(DEFAULT_RUBY);
    }

    if (conf->log_level == (ngx_int_t) NGX_CONF_UNSET) {
        conf->log_level = DEFAULT_LOG_LEVEL;
    }

    if (conf->debug_log_file.len == 0) {
        conf->debug_log_file.data = (u_char *) "";
    }

    if (conf->data_buffer_dir.len == 0) {
        conf->data_buffer_dir.data = (u_char *) "";
    }

    if (conf->instance_registry_dir.len == 0) {
        conf->instance_registry_dir.data = (u_char *) "";
    }

    if (conf->abort_on_startup_error == NGX_CONF_UNSET) {
        conf->abort_on_startup_error = 0;
    }

    if (conf->max_pool_size == NGX_CONF_UNSET_UINT) {
        conf->max_pool_size = DEFAULT_MAX_POOL_SIZE;
    }

    if (conf->pool_idle_time == NGX_CONF_UNSET_UINT) {
        conf->pool_idle_time = DEFAULT_POOL_IDLE_TIME;
    }

    if (conf->stat_throttle_rate == NGX_CONF_UNSET_UINT) {
        conf->stat_throttle_rate = DEFAULT_STAT_THROTTLE_RATE;
    }

    if (conf->user_switching == NGX_CONF_UNSET) {
        conf->user_switching = 1;
    }

    if (conf->show_version_in_header == NGX_CONF_UNSET) {
        conf->show_version_in_header = 1;
    }

    if (conf->turbocaching == NGX_CONF_UNSET) {
        conf->turbocaching = 1;
    }

    if (conf->default_user.len == 0) {
        conf->default_user.len  = sizeof(DEFAULT_WEB_APP_USER) - 1;
        conf->default_user.data = (u_char *) DEFAULT_WEB_APP_USER;
    }
    if (conf->default_user.len > sizeof(buf) - 1) {
        return "Value for 'default_user' is too long.";
    }
    memcpy(buf, conf->default_user.data, conf->default_user.len);
    buf[conf->default_user.len] = '\0';
    user_entry = getpwnam(buf);
    if (user_entry == NULL) {
        return "The user specified by the 'default_user' option does not exist.";
    }

    if (conf->default_group.len > 0) {
        if (conf->default_group.len > sizeof(buf) - 1) {
            return "Value for 'default_group' is too long.";
        }
        memcpy(buf, conf->default_group.data, conf->default_group.len);
        buf[conf->default_group.len] = '\0';
        group_entry = getgrnam(buf);
        if (group_entry == NULL) {
            return "The group specified by the 'default_group' option does not exist.";
        }
    }

    if (conf->analytics_log_user.len == 0) {
        conf->analytics_log_user.len  = sizeof(DEFAULT_ANALYTICS_LOG_USER) - 1;
        conf->analytics_log_user.data = (u_char *) DEFAULT_ANALYTICS_LOG_USER;
    }

    if (conf->analytics_log_group.len == 0) {
        conf->analytics_log_group.len  = sizeof(DEFAULT_ANALYTICS_LOG_GROUP) - 1;
        conf->analytics_log_group.data = (u_char *) DEFAULT_ANALYTICS_LOG_GROUP;
    }

    if (conf->union_station_gateway_address.len == 0) {
        conf->union_station_gateway_address.len = sizeof(DEFAULT_UNION_STATION_GATEWAY_ADDRESS) - 1;
        conf->union_station_gateway_address.data = (u_char *) DEFAULT_UNION_STATION_GATEWAY_ADDRESS;
    }

    if (conf->union_station_gateway_port == (ngx_uint_t) NGX_CONF_UNSET) {
        conf->union_station_gateway_port = DEFAULT_UNION_STATION_GATEWAY_PORT;
    }

    if (conf->union_station_gateway_cert.len == 0) {
        conf->union_station_gateway_cert.data = (u_char *) "";
    }

    if (conf->union_station_proxy_address.len == 0) {
        conf->union_station_proxy_address.data = (u_char *) "";
    }

    return NGX_CONF_OK;
}

void *
passenger_create_loc_conf(ngx_conf_t *cf)
{
    passenger_loc_conf_t  *conf;

    conf = ngx_pcalloc(cf->pool, sizeof(passenger_loc_conf_t));
    if (conf == NULL) {
        return NGX_CONF_ERROR;
    }

    /*
     * set by ngx_pcalloc():
     *
     *     conf->upstream_config.bufs.num = 0;
     *     conf->upstream_config.next_upstream = 0;
     *     conf->upstream_config.temp_path = NULL;
     *     conf->upstream_config.hide_headers_hash = { NULL, 0 };
     *     conf->upstream_config.hide_headers = NULL;
     *     conf->upstream_config.pass_headers = NULL;
     *     conf->upstream_config.uri = { 0, NULL };
     *     conf->upstream_config.location = NULL;
     *     conf->upstream_config.store_lengths = NULL;
     *     conf->upstream_config.store_values = NULL;
     */

    #include "CreateLocationConfig.c"

    /******************************/
    /******************************/

    conf->upstream_config.pass_headers = NGX_CONF_UNSET_PTR;
    conf->upstream_config.hide_headers = NGX_CONF_UNSET_PTR;

    conf->upstream_config.store = NGX_CONF_UNSET;
    conf->upstream_config.store_access = NGX_CONF_UNSET_UINT;
    #if NGINX_VERSION_NUM >= 1007005
        conf->upstream_config.next_upstream_tries = NGX_CONF_UNSET_UINT;
    #endif
    conf->upstream_config.buffering = NGX_CONF_UNSET;
    conf->upstream_config.ignore_client_abort = NGX_CONF_UNSET;
    #if NGINX_VERSION_NUM >= 1007007
        conf->upstream_config.force_ranges = NGX_CONF_UNSET;
    #endif

    conf->upstream_config.local = NGX_CONF_UNSET_PTR;

    conf->upstream_config.connect_timeout = NGX_CONF_UNSET_MSEC;
    conf->upstream_config.send_timeout = NGX_CONF_UNSET_MSEC;
    conf->upstream_config.read_timeout = NGX_CONF_UNSET_MSEC;
    #if NGINX_VERSION_NUM >= 1007005
        conf->upstream_config.next_upstream_timeout = NGX_CONF_UNSET_MSEC;
    #endif

    conf->upstream_config.send_lowat = NGX_CONF_UNSET_SIZE;
    conf->upstream_config.buffer_size = NGX_CONF_UNSET_SIZE;
    #if NGINX_VERSION_NUM >= 1007007
        conf->upstream_config.limit_rate = NGX_CONF_UNSET_SIZE;
    #endif

    conf->upstream_config.busy_buffers_size_conf = NGX_CONF_UNSET_SIZE;
    conf->upstream_config.max_temp_file_size_conf = NGX_CONF_UNSET_SIZE;
    conf->upstream_config.temp_file_write_size_conf = NGX_CONF_UNSET_SIZE;

    conf->upstream_config.pass_request_headers = NGX_CONF_UNSET;
    conf->upstream_config.pass_request_body = NGX_CONF_UNSET;

#if (NGX_HTTP_CACHE)
    #if NGINX_VERSION_NUM >= 1007009
        conf->upstream_config.cache = NGX_CONF_UNSET_PTR;
    #else
        conf->upstream_config.cache = NGX_CONF_UNSET;
    #endif
    conf->upstream_config.cache_min_uses = NGX_CONF_UNSET_UINT;
    conf->upstream_config.cache_bypass = NGX_CONF_UNSET_PTR;
    conf->upstream_config.no_cache = NGX_CONF_UNSET_PTR;
    conf->upstream_config.cache_valid = NGX_CONF_UNSET_PTR;
<<<<<<< HEAD
    conf->upstream_config.cache_lock = NGX_CONF_UNSET;
    conf->upstream_config.cache_lock_timeout = NGX_CONF_UNSET_MSEC;
=======
    #if NGINX_VERSION_NUM >= 1002000
        conf->upstream_config.cache_lock = NGX_CONF_UNSET;
        conf->upstream_config.cache_lock_timeout = NGX_CONF_UNSET_MSEC;
    #endif
    #if NGINX_VERSION_NUM >= 1007008
        conf->upstream_config.cache_lock_age = NGX_CONF_UNSET_MSEC;
    #endif
>>>>>>> cdd650c9
    conf->upstream_config.cache_revalidate = NGX_CONF_UNSET;
#endif

    conf->upstream_config.intercept_errors = NGX_CONF_UNSET;

    conf->upstream_config.cyclic_temp_file = 0;
    conf->upstream_config.change_buffering = 1;

    ngx_str_set(&conf->upstream_config.module, "passenger");

    conf->options_cache.data  = NULL;
    conf->options_cache.len   = 0;
    conf->env_vars_cache.data = NULL;
    conf->env_vars_cache.len  = 0;

    return conf;
}

static ngx_int_t
cache_loc_conf_options(ngx_conf_t *cf, passenger_loc_conf_t *conf)
{
    ngx_uint_t     i;
    ngx_keyval_t  *env_vars;
    size_t         unencoded_len;
    u_char        *unencoded_buf;

    #include "CacheLocationConfig.c"

    if (conf->env_vars != NULL) {
        /* Cache env vars data as base64-serialized string.
         * First, calculate the length of the unencoded data.
         */

        unencoded_len = 0;
        env_vars = (ngx_keyval_t *) conf->env_vars->elts;

        for (i = 0; i < conf->env_vars->nelts; i++) {
            unencoded_len += env_vars[i].key.len + 1 + env_vars[i].value.len + 1;
        }

        /* Create the unecoded data. */

        unencoded_buf = pos = (u_char *) malloc(unencoded_len);
        if (unencoded_buf == NULL) {
            ngx_conf_log_error(NGX_LOG_EMERG, cf, 0,
                               "cannot allocate buffer of %z bytes for environment variables data",
                               unencoded_len);
            return NGX_ERROR;
        }

        for (i = 0; i < conf->env_vars->nelts; i++) {
            pos = ngx_copy(pos, env_vars[i].key.data, env_vars[i].key.len);
            *pos = '\0';
            pos++;

            pos = ngx_copy(pos, env_vars[i].value.data, env_vars[i].value.len);
            *pos = '\0';
            pos++;
        }

        assert((size_t) (pos - unencoded_buf) == unencoded_len);

        /* Create base64-serialized string. */

        buf = ngx_palloc(cf->pool, modp_b64_encode_len(unencoded_len));
        if (buf == NULL) {
            ngx_conf_log_error(NGX_LOG_EMERG, cf, 0,
                               "cannot allocate buffer of %z bytes for base64 encoding",
                               modp_b64_encode_len(unencoded_len));
            return NGX_ERROR;
        }
        len = modp_b64_encode((char *) buf, (const char *) unencoded_buf, unencoded_len);
        if (len == (size_t) -1) {
            ngx_conf_log_error(NGX_LOG_EMERG, cf, 0,
                               "error during base64 encoding");
            free(unencoded_buf);
            return NGX_ERROR;
        }

        conf->env_vars_cache.data = buf;
        conf->env_vars_cache.len = len;
        free(unencoded_buf);
    }

    return NGX_OK;
}

char *
passenger_merge_loc_conf(ngx_conf_t *cf, void *parent, void *child)
{
    passenger_loc_conf_t         *prev = parent;
    passenger_loc_conf_t         *conf = child;

    size_t                        size;
    ngx_hash_init_t               hash;

    #include "MergeLocationConfig.c"
    if (prev->options_cache.data == NULL) {
        if (cache_loc_conf_options(cf, prev) != NGX_OK) {
            ngx_conf_log_error(NGX_LOG_EMERG, cf, 0,
                               "cannot create " PROGRAM_NAME " configuration cache");
            return NGX_CONF_ERROR;
        }
    }

    /******************************/
    /******************************/

    #if (NGX_HTTP_CACHE) && NGINX_VERSION_NUM >= 1007009
        if (conf->upstream_config.store > 0) {
            conf->upstream_config.cache = 0;
        }
        if (conf->upstream_config.cache > 0) {
            conf->upstream_config.store = 0;
        }
    #endif

    #if NGINX_VERSION_NUM >= 1007009
        if (conf->upstream_config.store == NGX_CONF_UNSET) {
            ngx_conf_merge_value(conf->upstream_config.store,
                                      prev->upstream_config.store, 0);

            conf->upstream_config.store_lengths = prev->upstream_config.store_lengths;
            conf->upstream_config.store_values = prev->upstream_config.store_values;
        }
    #else
        if (conf->upstream_config.store != 0) {
            ngx_conf_merge_value(conf->upstream_config.store,
                                      prev->upstream_config.store, 0);

            if (conf->upstream_config.store_lengths == NULL) {
                conf->upstream_config.store_lengths = prev->upstream_config.store_lengths;
                conf->upstream_config.store_values = prev->upstream_config.store_values;
            }
        }
    #endif

    ngx_conf_merge_uint_value(conf->upstream_config.store_access,
                              prev->upstream_config.store_access, 0600);

    #if NGINX_VERSION_NUM >= 1007005
        ngx_conf_merge_uint_value(conf->upstream_config.next_upstream_tries,
                                  prev->upstream_config.next_upstream_tries, 0);
    #endif

    ngx_conf_merge_value(conf->upstream_config.buffering,
                         prev->upstream_config.buffering, 0);

    ngx_conf_merge_value(conf->upstream_config.ignore_client_abort,
                         prev->upstream_config.ignore_client_abort, 0);

    #if NGINX_VERSION_NUM >= 1007007
        ngx_conf_merge_value(conf->upstream_config.force_ranges,
                             prev->upstream_config.force_ranges, 0);
    #endif

    ngx_conf_merge_ptr_value(conf->upstream_config.local,
                             prev->upstream_config.local, NULL);

    ngx_conf_merge_msec_value(conf->upstream_config.connect_timeout,
                              prev->upstream_config.connect_timeout, 12000000);

    ngx_conf_merge_msec_value(conf->upstream_config.send_timeout,
                              prev->upstream_config.send_timeout, 12000000);

    ngx_conf_merge_msec_value(conf->upstream_config.read_timeout,
                              prev->upstream_config.read_timeout, 12000000);

    #if NGINX_VERSION_NUM >= 1007005
        ngx_conf_merge_msec_value(conf->upstream_config.next_upstream_timeout,
                                  prev->upstream_config.next_upstream_timeout, 0);
    #endif

    ngx_conf_merge_size_value(conf->upstream_config.send_lowat,
                              prev->upstream_config.send_lowat, 0);

    ngx_conf_merge_size_value(conf->upstream_config.buffer_size,
                              prev->upstream_config.buffer_size,
                              16 * 1024);

    #if NGINX_VERSION_NUM >= 1007007
        ngx_conf_merge_size_value(conf->upstream_config.limit_rate,
                                  prev->upstream_config.limit_rate, 0);
    #endif


    ngx_conf_merge_bufs_value(conf->upstream_config.bufs, prev->upstream_config.bufs,
                              8, 16 * 1024);

    if (conf->upstream_config.bufs.num < 2) {
        ngx_conf_log_error(NGX_LOG_EMERG, cf, 0,
                           "there must be at least 2 \"passenger_buffers\"");
        return NGX_CONF_ERROR;
    }


    size = conf->upstream_config.buffer_size;
    if (size < conf->upstream_config.bufs.size) {
        size = conf->upstream_config.bufs.size;
    }


    ngx_conf_merge_size_value(conf->upstream_config.busy_buffers_size_conf,
                              prev->upstream_config.busy_buffers_size_conf,
                              NGX_CONF_UNSET_SIZE);

    if (conf->upstream_config.busy_buffers_size_conf == NGX_CONF_UNSET_SIZE) {
        conf->upstream_config.busy_buffers_size = 2 * size;
    } else {
        conf->upstream_config.busy_buffers_size =
                                         conf->upstream_config.busy_buffers_size_conf;
    }

    if (conf->upstream_config.busy_buffers_size < size) {
        ngx_conf_log_error(NGX_LOG_EMERG, cf, 0,
             "\"passenger_busy_buffers_size\" must be equal to or greater "
             "than the maximum of the value of \"passenger_buffer_size\" and "
             "one of the \"passenger_buffers\"");

        return NGX_CONF_ERROR;
    }

    if (conf->upstream_config.busy_buffers_size
        > (conf->upstream_config.bufs.num - 1) * conf->upstream_config.bufs.size)
    {
        ngx_conf_log_error(NGX_LOG_EMERG, cf, 0,
             "\"passenger_busy_buffers_size\" must be less than "
             "the size of all \"passenger_buffers\" minus one buffer");

        return NGX_CONF_ERROR;
    }


    ngx_conf_merge_size_value(conf->upstream_config.temp_file_write_size_conf,
                              prev->upstream_config.temp_file_write_size_conf,
                              NGX_CONF_UNSET_SIZE);

    if (conf->upstream_config.temp_file_write_size_conf == NGX_CONF_UNSET_SIZE) {
        conf->upstream_config.temp_file_write_size = 2 * size;
    } else {
        conf->upstream_config.temp_file_write_size =
                                      conf->upstream_config.temp_file_write_size_conf;
    }

    if (conf->upstream_config.temp_file_write_size < size) {
        ngx_conf_log_error(NGX_LOG_EMERG, cf, 0,
             "\"passenger_temp_file_write_size\" must be equal to or greater than "
             "the maximum of the value of \"passenger_buffer_size\" and "
             "one of the \"passenger_buffers\"");

        return NGX_CONF_ERROR;
    }


    ngx_conf_merge_size_value(conf->upstream_config.max_temp_file_size_conf,
                              prev->upstream_config.max_temp_file_size_conf,
                              NGX_CONF_UNSET_SIZE);

    if (conf->upstream_config.max_temp_file_size_conf == NGX_CONF_UNSET_SIZE) {
        conf->upstream_config.max_temp_file_size = 1024 * 1024 * 1024;
    } else {
        conf->upstream_config.max_temp_file_size =
                                        conf->upstream_config.max_temp_file_size_conf;
    }

    if (conf->upstream_config.max_temp_file_size != 0
        && conf->upstream_config.max_temp_file_size < size)
    {
        ngx_conf_log_error(NGX_LOG_EMERG, cf, 0,
             "\"passenger_max_temp_file_size\" must be equal to zero to disable "
             "temporary files usage or must be equal to or greater than "
             "the maximum of the value of \"passenger_buffer_size\" and "
             "one of the \"passenger_buffers\"");

        return NGX_CONF_ERROR;
    }

    ngx_conf_merge_bitmask_value(conf->upstream_config.ignore_headers,
                                 prev->upstream_config.ignore_headers,
                                 NGX_CONF_BITMASK_SET);

    ngx_conf_merge_bitmask_value(conf->upstream_config.next_upstream,
                              prev->upstream_config.next_upstream,
                              (NGX_CONF_BITMASK_SET
                               |NGX_HTTP_UPSTREAM_FT_ERROR
                               |NGX_HTTP_UPSTREAM_FT_TIMEOUT));

    if (conf->upstream_config.next_upstream & NGX_HTTP_UPSTREAM_FT_OFF) {
        conf->upstream_config.next_upstream = NGX_CONF_BITMASK_SET
                                       |NGX_HTTP_UPSTREAM_FT_OFF;
    }

    ngx_conf_merge_path_value(cf,
                              &conf->upstream_config.temp_path,
                              prev->upstream_config.temp_path,
                              &ngx_http_proxy_temp_path);

#if (NGX_HTTP_CACHE)

    #if NGINX_VERSION_NUM >= 1007009
        if (conf->upstream_config.cache == NGX_CONF_UNSET) {
           ngx_conf_merge_value(conf->upstream_config.cache,
                                prev->upstream_config.cache, 0);

           conf->upstream_config.cache_zone = prev->upstream_config.cache_zone;
           conf->upstream_config.cache_value = prev->upstream_config.cache_value;
        }

        if (conf->upstream_config.cache_zone && conf->upstream_config.cache_zone->data == NULL) {
            ngx_shm_zone_t  *shm_zone;

            shm_zone = conf->upstream_config.cache_zone;

            ngx_conf_log_error(NGX_LOG_EMERG, cf, 0,
                               "\"scgi_cache\" zone \"%V\" is unknown",
                               &shm_zone->shm.name);

            return NGX_CONF_ERROR;
        }
    #else
        ngx_conf_merge_ptr_value(conf->upstream_config.cache,
                                 prev->upstream_config.cache, NULL);

        if (conf->upstream_config.cache && conf->upstream_config.cache->data == NULL) {
            ngx_shm_zone_t  *shm_zone;

            shm_zone = conf->upstream_config.cache;

            ngx_conf_log_error(NGX_LOG_EMERG, cf, 0,
                               "\"scgi_cache\" zone \"%V\" is unknown",
                               &shm_zone->shm.name);

            return NGX_CONF_ERROR;
        }
    #endif

    ngx_conf_merge_uint_value(conf->upstream_config.cache_min_uses,
                              prev->upstream_config.cache_min_uses, 1);

    ngx_conf_merge_bitmask_value(conf->upstream_config.cache_use_stale,
                              prev->upstream_config.cache_use_stale,
                              (NGX_CONF_BITMASK_SET
                               | NGX_HTTP_UPSTREAM_FT_OFF));

    if (conf->upstream_config.cache_use_stale & NGX_HTTP_UPSTREAM_FT_OFF) {
        conf->upstream_config.cache_use_stale = NGX_CONF_BITMASK_SET
                                                | NGX_HTTP_UPSTREAM_FT_OFF;
    }

    if (conf->upstream_config.cache_use_stale & NGX_HTTP_UPSTREAM_FT_ERROR) {
        conf->upstream_config.cache_use_stale |= NGX_HTTP_UPSTREAM_FT_NOLIVE;
    }

    if (conf->upstream_config.cache_methods == 0) {
        conf->upstream_config.cache_methods = prev->upstream_config.cache_methods;
    }

    conf->upstream_config.cache_methods |= NGX_HTTP_GET | NGX_HTTP_HEAD;

    ngx_conf_merge_ptr_value(conf->upstream_config.cache_bypass,
                             prev->upstream_config.cache_bypass, NULL);

    ngx_conf_merge_ptr_value(conf->upstream_config.no_cache,
                             prev->upstream_config.no_cache, NULL);

    ngx_conf_merge_ptr_value(conf->upstream_config.cache_valid,
                             prev->upstream_config.cache_valid, NULL);

    if (conf->cache_key.value.data == NULL) {
        conf->cache_key = prev->cache_key;
    }

    ngx_conf_merge_value(conf->upstream_config.cache_lock,
                         prev->upstream_config.cache_lock, 0);

    ngx_conf_merge_msec_value(conf->upstream_config.cache_lock_timeout,
                              prev->upstream_config.cache_lock_timeout, 5000);

    ngx_conf_merge_value(conf->upstream_config.cache_revalidate,
                         prev->upstream_config.cache_revalidate, 0);

    #if NGINX_VERSION_NUM >= 1007008
        ngx_conf_merge_msec_value(conf->upstream_config.cache_lock_age,
                                  prev->upstream_config.cache_lock_age, 5000);
    #endif

    ngx_conf_merge_value(conf->upstream_config.cache_revalidate,
                         prev->upstream_config.cache_revalidate, 0);

#endif

    ngx_conf_merge_value(conf->upstream_config.pass_request_headers,
                         prev->upstream_config.pass_request_headers, 1);
    ngx_conf_merge_value(conf->upstream_config.pass_request_body,
                         prev->upstream_config.pass_request_body, 1);

    ngx_conf_merge_value(conf->upstream_config.intercept_errors,
                         prev->upstream_config.intercept_errors, 0);


    hash.max_size = 512;
    hash.bucket_size = ngx_align(64, ngx_cacheline_size);
    hash.name = "passenger_hide_headers_hash";

    if (ngx_http_upstream_hide_headers_hash(cf, &conf->upstream_config,
            &prev->upstream_config, headers_to_hide, &hash)
        != NGX_OK)
    {
        return NGX_CONF_ERROR;
    }

    if (conf->upstream_config.upstream == NULL) {
        conf->upstream_config.upstream = prev->upstream_config.upstream;
    }

    conf->headers_hash_bucket_size = ngx_align(conf->headers_hash_bucket_size,
                                               ngx_cacheline_size);
    hash.max_size = conf->headers_hash_max_size;
    hash.bucket_size = conf->headers_hash_bucket_size;
    hash.name = "passenger_headers_hash";

    if (merge_headers(cf, conf, prev) != NGX_OK) {
        return NGX_CONF_ERROR;
    }

    if (cache_loc_conf_options(cf, conf) != NGX_OK) {
        ngx_conf_log_error(NGX_LOG_EMERG, cf, 0,
                           "cannot create " PROGRAM_NAME " configuration cache");
        return NGX_CONF_ERROR;
    }

    return NGX_CONF_OK;
}

static ngx_int_t
merge_headers(ngx_conf_t *cf, passenger_loc_conf_t *conf, passenger_loc_conf_t *prev)
{
    u_char                       *p;
    size_t                        size;
    uintptr_t                    *code;
    ngx_uint_t                    i;
    ngx_array_t                   headers_names, headers_merged;
    ngx_keyval_t                 *src, *s;
    ngx_hash_key_t               *hk;
    ngx_hash_init_t               hash;
    ngx_http_script_compile_t     sc;
    ngx_http_script_copy_code_t  *copy;

    if (conf->headers_source == NULL) {
        conf->flushes = prev->flushes;
        conf->headers_set_len = prev->headers_set_len;
        conf->headers_set = prev->headers_set;
        conf->headers_set_hash = prev->headers_set_hash;
        conf->headers_source = prev->headers_source;
    }

    if (conf->headers_set_hash.buckets
#if (NGX_HTTP_CACHE)
        && ((conf->upstream_config.cache == NULL) == (prev->upstream_config.cache == NULL))
#endif
       )
    {
        return NGX_OK;
    }


    if (ngx_array_init(&headers_names, cf->temp_pool, 4, sizeof(ngx_hash_key_t))
        != NGX_OK)
    {
        return NGX_ERROR;
    }

    if (ngx_array_init(&headers_merged, cf->temp_pool, 4, sizeof(ngx_keyval_t))
        != NGX_OK)
    {
        return NGX_ERROR;
    }

    if (conf->headers_source == NULL) {
        conf->headers_source = ngx_array_create(cf->pool, 4,
                                                sizeof(ngx_keyval_t));
        if (conf->headers_source == NULL) {
            return NGX_ERROR;
        }
    }

    conf->headers_set_len = ngx_array_create(cf->pool, 64, 1);
    if (conf->headers_set_len == NULL) {
        return NGX_ERROR;
    }

    conf->headers_set = ngx_array_create(cf->pool, 512, 1);
    if (conf->headers_set == NULL) {
        return NGX_ERROR;
    }


    src = conf->headers_source->elts;
    for (i = 0; i < conf->headers_source->nelts; i++) {

        s = ngx_array_push(&headers_merged);
        if (s == NULL) {
            return NGX_ERROR;
        }

        *s = src[i];
    }


    src = headers_merged.elts;
    for (i = 0; i < headers_merged.nelts; i++) {

        hk = ngx_array_push(&headers_names);
        if (hk == NULL) {
            return NGX_ERROR;
        }

        hk->key = src[i].key;
        hk->key_hash = ngx_hash_key_lc(src[i].key.data, src[i].key.len);
        hk->value = (void *) 1;

        if (src[i].value.len == 0) {
            continue;
        }

        if (ngx_http_script_variables_count(&src[i].value) == 0) {
            copy = ngx_array_push_n(conf->headers_set_len,
                                    sizeof(ngx_http_script_copy_code_t));
            if (copy == NULL) {
                return NGX_ERROR;
            }

            copy->code = (ngx_http_script_code_pt)
                                                 ngx_http_script_copy_len_code;
            copy->len = src[i].key.len + sizeof(": ") - 1
                        + src[i].value.len + sizeof(CRLF) - 1;


            size = (sizeof(ngx_http_script_copy_code_t)
                       + src[i].key.len + sizeof(": ") - 1
                       + src[i].value.len + sizeof(CRLF) - 1
                       + sizeof(uintptr_t) - 1)
                    & ~(sizeof(uintptr_t) - 1);

            copy = ngx_array_push_n(conf->headers_set, size);
            if (copy == NULL) {
                return NGX_ERROR;
            }

            copy->code = ngx_http_script_copy_code;
            copy->len = src[i].key.len + sizeof(": ") - 1
                        + src[i].value.len + sizeof(CRLF) - 1;

            p = (u_char *) copy + sizeof(ngx_http_script_copy_code_t);

            p = ngx_cpymem(p, src[i].key.data, src[i].key.len);
            *p++ = ':'; *p++ = ' ';
            p = ngx_cpymem(p, src[i].value.data, src[i].value.len);
            *p++ = CR; *p = LF;

        } else {
            copy = ngx_array_push_n(conf->headers_set_len,
                                    sizeof(ngx_http_script_copy_code_t));
            if (copy == NULL) {
                return NGX_ERROR;
            }

            copy->code = (ngx_http_script_code_pt)
                                                 ngx_http_script_copy_len_code;
            copy->len = src[i].key.len + sizeof(": ") - 1;


            size = (sizeof(ngx_http_script_copy_code_t)
                    + src[i].key.len + sizeof(": ") - 1 + sizeof(uintptr_t) - 1)
                    & ~(sizeof(uintptr_t) - 1);

            copy = ngx_array_push_n(conf->headers_set, size);
            if (copy == NULL) {
                return NGX_ERROR;
            }

            copy->code = ngx_http_script_copy_code;
            copy->len = src[i].key.len + sizeof(": ") - 1;

            p = (u_char *) copy + sizeof(ngx_http_script_copy_code_t);
            p = ngx_cpymem(p, src[i].key.data, src[i].key.len);
            *p++ = ':'; *p = ' ';


            ngx_memzero(&sc, sizeof(ngx_http_script_compile_t));

            sc.cf = cf;
            sc.source = &src[i].value;
            sc.flushes = &conf->flushes;
            sc.lengths = &conf->headers_set_len;
            sc.values = &conf->headers_set;

            if (ngx_http_script_compile(&sc) != NGX_OK) {
                return NGX_ERROR;
            }


            copy = ngx_array_push_n(conf->headers_set_len,
                                    sizeof(ngx_http_script_copy_code_t));
            if (copy == NULL) {
                return NGX_ERROR;
            }

            copy->code = (ngx_http_script_code_pt)
                                                 ngx_http_script_copy_len_code;
            copy->len = sizeof(CRLF) - 1;


            size = (sizeof(ngx_http_script_copy_code_t)
                    + sizeof(CRLF) - 1 + sizeof(uintptr_t) - 1)
                    & ~(sizeof(uintptr_t) - 1);

            copy = ngx_array_push_n(conf->headers_set, size);
            if (copy == NULL) {
                return NGX_ERROR;
            }

            copy->code = ngx_http_script_copy_code;
            copy->len = sizeof(CRLF) - 1;

            p = (u_char *) copy + sizeof(ngx_http_script_copy_code_t);
            *p++ = CR; *p = LF;
        }

        code = ngx_array_push_n(conf->headers_set_len, sizeof(uintptr_t));
        if (code == NULL) {
            return NGX_ERROR;
        }

        *code = (uintptr_t) NULL;

        code = ngx_array_push_n(conf->headers_set, sizeof(uintptr_t));
        if (code == NULL) {
            return NGX_ERROR;
        }

        *code = (uintptr_t) NULL;
    }

    code = ngx_array_push_n(conf->headers_set_len, sizeof(uintptr_t));
    if (code == NULL) {
        return NGX_ERROR;
    }

    *code = (uintptr_t) NULL;


    hash.hash = &conf->headers_set_hash;
    hash.key = ngx_hash_key_lc;
    hash.max_size = conf->headers_hash_max_size;
    hash.bucket_size = conf->headers_hash_bucket_size;
    hash.name = "passenger_headers_hash";
    hash.pool = cf->pool;
    hash.temp_pool = NULL;

    return ngx_hash_init(&hash, headers_names.elts, headers_names.nelts);
}

static ngx_int_t
merge_string_array(ngx_conf_t *cf, ngx_array_t **prev, ngx_array_t **conf)
{
    ngx_str_t  *prev_elems, *elem;
    ngx_uint_t  i;

    if (*prev != NGX_CONF_UNSET_PTR) {
        if (*conf == NGX_CONF_UNSET_PTR) {
            *conf = ngx_array_create(cf->pool, 4, sizeof(ngx_str_t));
            if (*conf == NULL) {
                return NGX_ERROR;
            }
        }

        prev_elems = (ngx_str_t *) (*prev)->elts;
        for (i = 0; i < (*prev)->nelts; i++) {
            elem = (ngx_str_t *) ngx_array_push(*conf);
            if (elem == NULL) {
                return NGX_ERROR;
            }
            *elem = prev_elems[i];
        }
    }

    return NGX_OK;
}

static int
string_keyval_has_key(ngx_array_t *table, ngx_str_t *key)
{
    ngx_keyval_t  *elems;
    ngx_uint_t     i;

    elems = (ngx_keyval_t *) table->elts;
    for (i = 0; i < table->nelts; i++) {
        if (elems[i].key.len == key->len
         && memcmp(elems[i].key.data, key->data, key->len) == 0)
        {
            return 1;
        }
    }

    return 0;
}

static ngx_int_t
merge_string_keyval_table(ngx_conf_t *cf, ngx_array_t **prev, ngx_array_t **conf)
{
    ngx_keyval_t  *prev_elems, *elem;
    ngx_uint_t     i;

    if (*prev != NULL) {
        if (*conf == NULL) {
            *conf = ngx_array_create(cf->pool, 4, sizeof(ngx_keyval_t));
            if (*conf == NULL) {
                return NGX_ERROR;
            }
        }

        prev_elems = (ngx_keyval_t *) (*prev)->elts;
        for (i = 0; i < (*prev)->nelts; i++) {
            if (!string_keyval_has_key(*conf, &prev_elems[i].key)) {
                elem = (ngx_keyval_t *) ngx_array_push(*conf);
                if (elem == NULL) {
                    return NGX_ERROR;
                }
                *elem = prev_elems[i];
            }
        }
    }

    return NGX_OK;
}

#ifndef PASSENGER_IS_ENTERPRISE
static char *
passenger_enterprise_only(ngx_conf_t *cf, ngx_command_t *cmd, void *conf) {
    return ": this feature is only available in Phusion Passenger Enterprise. "
        "You are currently running the open source Phusion Passenger. "
        "Please learn more about and/or buy Phusion Passenger Enterprise at https://www.phusionpassenger.com/enterprise ;";
}
#endif

static char *
passenger_enabled(ngx_conf_t *cf, ngx_command_t *cmd, void *conf)
{
    passenger_loc_conf_t        *passenger_conf = conf;
    ngx_http_core_loc_conf_t    *clcf;
    ngx_str_t                   *value;
    ngx_url_t                    upstream_url;

    value = cf->args->elts;
    if (ngx_strcasecmp(value[1].data, (u_char *) "on") == 0) {
        passenger_conf->enabled = 1;

        /* Register a placeholder value as upstream address. The real upstream
         * address (the helper agent socket filename) will be set while processing
         * requests, because we can't start the helper agent until config
         * loading is done.
         */
        ngx_memzero(&upstream_url, sizeof(ngx_url_t));
        upstream_url.url = pp_placeholder_upstream_address;
        upstream_url.no_resolve = 1;
        passenger_conf->upstream_config.upstream = ngx_http_upstream_add(cf, &upstream_url, 0);
        if (passenger_conf->upstream_config.upstream == NULL) {
            return NGX_CONF_ERROR;
        }

        clcf = ngx_http_conf_get_module_loc_conf(cf, ngx_http_core_module);
        clcf->handler = passenger_content_handler;

        if (clcf->name.data != NULL
         && clcf->name.data[clcf->name.len - 1] == '/') {
            clcf->auto_redirect = 1;
        }
    } else if (ngx_strcasecmp(value[1].data, (u_char *) "off") == 0) {
        passenger_conf->enabled = 0;
    } else {
        ngx_conf_log_error(NGX_LOG_EMERG, cf, 0,
            "\"passenger_enabled\" must be either set to \"on\" "
            "or \"off\"");

        return NGX_CONF_ERROR;
    }

    return NGX_CONF_OK;
}

char *
union_station_filter(ngx_conf_t *cf, ngx_command_t *cmd, void *conf)
{
    char  *p = conf;

    ngx_str_t         *value, *s;
    ngx_array_t      **a;
    ngx_conf_post_t   *post;
    char              *message;

    a = (ngx_array_t **) (p + cmd->offset);

    if (*a == NGX_CONF_UNSET_PTR) {
        *a = ngx_array_create(cf->pool, 4, sizeof(ngx_str_t));
        if (*a == NULL) {
            return NGX_CONF_ERROR;
        }
    }

    s = ngx_array_push(*a);
    if (s == NULL) {
        return NGX_CONF_ERROR;
    }

    value = cf->args->elts;

    *s = value[1];

    if (cmd->post) {
        post = cmd->post;
        return post->post_handler(cf, post, s);
    }

    message = passenger_filter_validate((const char *) value[1].data, value[1].len);
    if (message != NULL) {
        ngx_conf_log_error(NGX_LOG_EMERG, cf, 0,
            "Union Station filter syntax error: %s; ",
            message);
        free(message);
        return NGX_CONF_ERROR;
    }

    return NGX_CONF_OK;
}

static char *
rails_framework_spawner_idle_time(ngx_conf_t *cf, ngx_command_t *cmd, void *conf)
{
    ngx_conf_log_error(NGX_LOG_ALERT, cf, 0, "The 'rails_framework_spawner_idle_time' "
        "directive is deprecated; please set 'passenger_max_preloader_idle_time' instead");
    return NGX_CONF_OK;
}

static char *
passenger_use_global_queue(ngx_conf_t *cf, ngx_command_t *cmd, void *conf)
{
    ngx_conf_log_error(NGX_LOG_ALERT, cf, 0, "The 'passenger_use_global_queue' "
        "directive is obsolete and doesn't do anything anymore. Global queuing "
        "is now always enabled. Please remove this configuration directive.");
    return NGX_CONF_OK;
}

static char *
set_null_terminated_keyval_slot(ngx_conf_t *cf, ngx_command_t *cmd, void *conf)
{
    char  *p = conf;

    ngx_str_t         *value;
    ngx_array_t      **a;
    ngx_keyval_t      *kv;
    ngx_conf_post_t   *post;
    u_char            *last;

    a = (ngx_array_t **) (p + cmd->offset);

    if (*a == NULL) {
        *a = ngx_array_create(cf->pool, 4, sizeof(ngx_keyval_t));
        if (*a == NULL) {
            return NGX_CONF_ERROR;
        }
    }

    kv = ngx_array_push(*a);
    if (kv == NULL) {
        return NGX_CONF_ERROR;
    }

    value = cf->args->elts;

    kv->key.data = ngx_palloc(cf->pool, value[1].len + 1);
    kv->key.len  = value[1].len + 1;
    last = ngx_copy(kv->key.data, value[1].data, value[1].len);
    *last = '\0';

    kv->value.data = ngx_palloc(cf->pool, value[2].len + 1);
    kv->value.len  = value[2].len + 1;
    last = ngx_copy(kv->value.data, value[2].data, value[2].len);
    *last = '\0';

    if (cmd->post) {
        post = cmd->post;
        return post->post_handler(cf, post, kv);
    }

    return NGX_CONF_OK;
}


const ngx_command_t passenger_commands[] = {

    /******** Main config ********/

    { ngx_string("passenger_root"),
      NGX_HTTP_MAIN_CONF | NGX_CONF_TAKE1,
      ngx_conf_set_str_slot,
      NGX_HTTP_MAIN_CONF_OFFSET,
      offsetof(passenger_main_conf_t, root_dir),
      NULL },

    { ngx_string("passenger_ctl"),
      NGX_HTTP_MAIN_CONF | NGX_CONF_TAKE2,
      set_null_terminated_keyval_slot,
      NGX_HTTP_MAIN_CONF_OFFSET,
      offsetof(passenger_main_conf_t, ctl),
      NULL },

    { ngx_string("passenger_ruby"),
      NGX_HTTP_MAIN_CONF | NGX_CONF_TAKE1,
      ngx_conf_set_str_slot,
      NGX_HTTP_MAIN_CONF_OFFSET,
      offsetof(passenger_main_conf_t, default_ruby),
      NULL },

    { ngx_string("passenger_log_level"),
      NGX_HTTP_MAIN_CONF | NGX_CONF_TAKE1,
      ngx_conf_set_num_slot,
      NGX_HTTP_MAIN_CONF_OFFSET,
      offsetof(passenger_main_conf_t, log_level),
      NULL },

    { ngx_string("passenger_debug_log_file"),
      NGX_HTTP_MAIN_CONF | NGX_CONF_TAKE1,
      ngx_conf_set_str_slot,
      NGX_HTTP_MAIN_CONF_OFFSET,
      offsetof(passenger_main_conf_t, debug_log_file),
      NULL },

    { ngx_string("passenger_data_buffer_dir"),
      NGX_HTTP_MAIN_CONF | NGX_CONF_TAKE1,
      ngx_conf_set_str_slot,
      NGX_HTTP_MAIN_CONF_OFFSET,
      offsetof(passenger_main_conf_t, data_buffer_dir),
      NULL },

    { ngx_string("passenger_instance_registry_dir"),
      NGX_HTTP_MAIN_CONF | NGX_CONF_TAKE1,
      ngx_conf_set_str_slot,
      NGX_HTTP_MAIN_CONF_OFFSET,
      offsetof(passenger_main_conf_t, instance_registry_dir),
      NULL },

    { ngx_string("passenger_pre_start"),
      NGX_HTTP_MAIN_CONF | NGX_CONF_TAKE1,
      ngx_conf_set_str_array_slot,
      NGX_HTTP_MAIN_CONF_OFFSET,
      offsetof(passenger_main_conf_t, prestart_uris),
      NULL },

    { ngx_string("passenger_abort_on_startup_error"),
      NGX_HTTP_MAIN_CONF | NGX_CONF_FLAG,
      ngx_conf_set_flag_slot,
      NGX_HTTP_MAIN_CONF_OFFSET,
      offsetof(passenger_main_conf_t, abort_on_startup_error),
      NULL },

    { ngx_string("passenger_max_pool_size"),
      NGX_HTTP_MAIN_CONF | NGX_CONF_TAKE1,
      ngx_conf_set_num_slot,
      NGX_HTTP_MAIN_CONF_OFFSET,
      offsetof(passenger_main_conf_t, max_pool_size),
      NULL },

    { ngx_string("passenger_pool_idle_time"),
      NGX_HTTP_MAIN_CONF | NGX_CONF_TAKE1,
      ngx_conf_set_num_slot,
      NGX_HTTP_MAIN_CONF_OFFSET,
      offsetof(passenger_main_conf_t, pool_idle_time),
      NULL },

    { ngx_string("passenger_stat_throttle_rate"),
      NGX_HTTP_MAIN_CONF | NGX_CONF_TAKE1,
      ngx_conf_set_num_slot,
      NGX_HTTP_MAIN_CONF_OFFSET,
      offsetof(passenger_main_conf_t, stat_throttle_rate),
      NULL },

    { ngx_string("passenger_show_version_in_header"),
      NGX_HTTP_MAIN_CONF | NGX_CONF_FLAG,
      ngx_conf_set_flag_slot,
      NGX_HTTP_MAIN_CONF_OFFSET,
      offsetof(passenger_main_conf_t, show_version_in_header),
      NULL },

    { ngx_string("passenger_turbocaching"),
      NGX_HTTP_MAIN_CONF | NGX_CONF_FLAG,
      ngx_conf_set_flag_slot,
      NGX_HTTP_MAIN_CONF_OFFSET,
      offsetof(passenger_main_conf_t, turbocaching),
      NULL },

    { ngx_string("passenger_user_switching"),
      NGX_HTTP_MAIN_CONF | NGX_CONF_FLAG,
      ngx_conf_set_flag_slot,
      NGX_HTTP_MAIN_CONF_OFFSET,
      offsetof(passenger_main_conf_t, user_switching),
      NULL },

    { ngx_string("passenger_default_user"),
      NGX_HTTP_MAIN_CONF | NGX_CONF_TAKE1,
      ngx_conf_set_str_slot,
      NGX_HTTP_MAIN_CONF_OFFSET,
      offsetof(passenger_main_conf_t, default_user),
      NULL },

    { ngx_string("passenger_default_group"),
      NGX_HTTP_MAIN_CONF | NGX_CONF_TAKE1,
      ngx_conf_set_str_slot,
      NGX_HTTP_MAIN_CONF_OFFSET,
      offsetof(passenger_main_conf_t, default_group),
      NULL },

    { ngx_string("passenger_analytics_log_user"),
      NGX_HTTP_MAIN_CONF | NGX_CONF_TAKE1,
      ngx_conf_set_str_slot,
      NGX_HTTP_MAIN_CONF_OFFSET,
      offsetof(passenger_main_conf_t, analytics_log_user),
      NULL },

    { ngx_string("passenger_analytics_log_group"),
      NGX_HTTP_MAIN_CONF | NGX_CONF_TAKE1,
      ngx_conf_set_str_slot,
      NGX_HTTP_MAIN_CONF_OFFSET,
      offsetof(passenger_main_conf_t, analytics_log_group),
      NULL },

    { ngx_string("union_station_gateway_address"),
      NGX_HTTP_MAIN_CONF | NGX_CONF_TAKE1,
      ngx_conf_set_str_slot,
      NGX_HTTP_MAIN_CONF_OFFSET,
      offsetof(passenger_main_conf_t, union_station_gateway_address),
      NULL },

    { ngx_string("union_station_gateway_port"),
      NGX_HTTP_MAIN_CONF | NGX_CONF_TAKE1,
      ngx_conf_set_num_slot,
      NGX_HTTP_MAIN_CONF_OFFSET,
      offsetof(passenger_main_conf_t, union_station_gateway_port),
      NULL },

    { ngx_string("union_station_gateway_cert"),
      NGX_HTTP_MAIN_CONF | NGX_CONF_TAKE1,
      ngx_conf_set_str_slot,
      NGX_HTTP_MAIN_CONF_OFFSET,
      offsetof(passenger_main_conf_t, union_station_gateway_cert),
      NULL },

    { ngx_string("union_station_proxy_address"),
      NGX_HTTP_MAIN_CONF | NGX_CONF_TAKE1,
      ngx_conf_set_str_slot,
      NGX_HTTP_MAIN_CONF_OFFSET,
      offsetof(passenger_main_conf_t, union_station_proxy_address),
      NULL },

    /******** Per-location config ********/

    #include "ConfigurationCommands.c"

    ngx_null_command
};
<|MERGE_RESOLUTION|>--- conflicted
+++ resolved
@@ -313,18 +313,11 @@
     conf->upstream_config.cache_bypass = NGX_CONF_UNSET_PTR;
     conf->upstream_config.no_cache = NGX_CONF_UNSET_PTR;
     conf->upstream_config.cache_valid = NGX_CONF_UNSET_PTR;
-<<<<<<< HEAD
     conf->upstream_config.cache_lock = NGX_CONF_UNSET;
     conf->upstream_config.cache_lock_timeout = NGX_CONF_UNSET_MSEC;
-=======
-    #if NGINX_VERSION_NUM >= 1002000
-        conf->upstream_config.cache_lock = NGX_CONF_UNSET;
-        conf->upstream_config.cache_lock_timeout = NGX_CONF_UNSET_MSEC;
-    #endif
     #if NGINX_VERSION_NUM >= 1007008
         conf->upstream_config.cache_lock_age = NGX_CONF_UNSET_MSEC;
     #endif
->>>>>>> cdd650c9
     conf->upstream_config.cache_revalidate = NGX_CONF_UNSET;
 #endif
 
