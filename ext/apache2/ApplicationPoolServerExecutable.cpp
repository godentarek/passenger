--- conflicted
+++ resolved
@@ -396,12 +396,8 @@
 			throw;
 		}
 		
-<<<<<<< HEAD
 		UPDATE_TRACE_POINT();
-		mutex::scoped_lock l(server.lock);
-=======
 		boost::mutex::scoped_lock l(server.lock);
->>>>>>> 7d4385f0
 		ClientPtr myself(self.lock());
 		if (myself != NULL) {
 			server.clients.erase(myself);
@@ -509,12 +505,8 @@
 			ClientPtr client(new Client(*this, fds[0]));
 			pair<set<ClientPtr>::iterator, bool> p;
 			{
-<<<<<<< HEAD
-				UPDATE_TRACE_POINT();
-				mutex::scoped_lock l(lock);
-=======
+				UPDATE_TRACE_POINT();
 				boost::mutex::scoped_lock l(lock);
->>>>>>> 7d4385f0
 				clients.insert(client);
 			}
 			UPDATE_TRACE_POINT();
