--- conflicted
+++ resolved
@@ -91,9 +91,6 @@
 			 * this server config. */
 			bool maxPoolSizeSpecified;
 			
-<<<<<<< HEAD
-			/** The maximum number of seconds that an application may be
-=======
 			/** The maximum number of simultaneously alive Rails application
 			 * that a single Rails application may occupy. */
 			unsigned int maxInstancesPerApp;
@@ -102,8 +99,7 @@
 			 * this server config. */
 			bool maxInstancesPerAppSpecified;
 			
-			/** The maximum number of seconds that a Rails application may be
->>>>>>> d0d8a84c
+			/** The maximum number of seconds that an application may be
 			 * idle before it gets terminated. */
 			unsigned int poolIdleTime;
 			
