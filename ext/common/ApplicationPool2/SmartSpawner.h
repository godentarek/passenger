--- conflicted
+++ resolved
@@ -1,10 +1,6 @@
 /*
  *  Phusion Passenger - https://www.phusionpassenger.com/
-<<<<<<< HEAD
- *  Copyright (c) 2011-2014 Phusion
-=======
  *  Copyright (c) 2011-2015 Phusion
->>>>>>> 24b061ec
  *
  *  "Phusion Passenger" is a trademark of Hongli Lai & Ninh Bui.
  *
@@ -342,15 +338,12 @@
 				"passenger_root: " + config->resourceLocator->getRoot() + "\n"
 				"ruby_libdir: " + config->resourceLocator->getRubyLibDir() + "\n"
 				"passenger_version: " PASSENGER_VERSION "\n"
-<<<<<<< HEAD
 				"UNIX_PATH_MAX: " + toString(UNIX_PATH_MAX) + "\n";
+			if (!details.options->groupSecret.empty()) {
+				data.append("connect_password: " + details.options->groupSecret + "\n");
+			}
 			if (!config->instanceDir.empty()) {
 				data.append("socket_dir: " + config->instanceDir + "/apps.s\n");
-=======
-				"generation_dir: " + generation->getPath() + "\n";
-			if (!details.options->groupSecret.empty()) {
-				data.append("connect_password: " + details.options->groupSecret + "\n");
->>>>>>> 24b061ec
 			}
 
 			vector<string> args;
