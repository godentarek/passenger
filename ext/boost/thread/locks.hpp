--- conflicted
+++ resolved
@@ -163,17 +163,10 @@
     {};
     struct adopt_lock_t
     {};
-<<<<<<< HEAD
-
-    const defer_lock_t defer_lock={};
-    const try_to_lock_t try_to_lock={};
-    const adopt_lock_t adopt_lock={};
-=======
-    
+
     BOOST_CONSTEXPR_OR_CONST defer_lock_t defer_lock={};
     BOOST_CONSTEXPR_OR_CONST try_to_lock_t try_to_lock={};
     BOOST_CONSTEXPR_OR_CONST adopt_lock_t adopt_lock={};
->>>>>>> f111a549
 
     template<typename Mutex>
     class shared_lock;
