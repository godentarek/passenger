--- conflicted
+++ resolved
@@ -1,4 +1,3 @@
-<<<<<<< HEAD
 Release 5.0.0 beta 1
 --------------------
 
@@ -22,10 +21,7 @@
  * SIGUSR1 on ruby apps is no longer supported. use passenger-config detach-process
 
 
-Release 4.0.51
-=======
 Release 4.0.52
->>>>>>> 39eae013
 --------------
 
  * Fixed a null termination bug when autodetecting application types.
