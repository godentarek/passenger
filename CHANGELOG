--- conflicted
+++ resolved
@@ -1,4 +1,3 @@
-<<<<<<< HEAD
 Release 5.0.0 beta 1
 --------------------
 
@@ -10,7 +9,8 @@
  * Lowered server instance dir toucher interval from 6 to 1 hour.
  * Log levels revamped
  * Rails 1.2-2.2 support removed. Rails 2.3 still supported
-=======
+
+
 Release 4.0.51
 --------------
 
@@ -21,7 +21,6 @@
  * `passenger-config system-metrics` no longer crashes when the system clock is set to a time in the past. Closes GH-1276.
  * `passenger-status`, `passenger-memory-stats`, `passenger-install-apache2-module` and `passenger-install-nginx-module` no longer output ANSI color codes by default when STDOUT is not a TTY. Closes GH-487.
  * `passenger-install-nginx-module --auto` is now all that's necessary to make it fully non-interactive. It is no longer necessary to provide all the answers through command line parameters. Closes GH-852.
->>>>>>> ae8925c9
 
 
 Release 4.0.50
