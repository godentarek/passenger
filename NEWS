--- conflicted
+++ resolved
@@ -1,4 +1,3 @@
-<<<<<<< HEAD
 Release 3.1.0
 -------------
 
@@ -13,13 +12,13 @@
  * [Apache] Environment variables can now be set with SetEnv. Wrapper scripts are no longer necessary.
  * Apps are now started through bash so that environment variable settings in bashrc are respected.
  * [Standalone] Automatic asset pipeline expiry headers support.
-=======
+
+
 Release 3.0.16
 --------------
 
  * Fixed a Ruby 1.9 encoding-related bug in the memory measurer.
    (Phusion Passenger Enterprise)
->>>>>>> 22ebf342
 
 
 Release 3.0.15
