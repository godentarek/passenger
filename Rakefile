--- conflicted
+++ resolved
@@ -38,14 +38,19 @@
 
 CXX = "g++"
 LIBEXT = PlatformInfo.library_extension
-# _GLIBCPP__PTHREADS is for fixing Boost compilation on OpenBSD.
 if OPTIMIZE
 	OPTIMIZATION_FLAGS = "-O2 -DBOOST_DISABLE_ASSERTS"
 else
 	OPTIMIZATION_FLAGS = "-g -DPASSENGER_DEBUG -DBOOST_DISABLE_ASSERTS"
 end
-CXXFLAGS = "-Wall #{OPTIMIZATION_FLAGS}"
-EXTRA_LDFLAGS = ""
+
+# Extra compiler flags that should always be passed to the C/C++ compiler.
+# Should be included last in the command string.
+EXTRA_CXXFLAGS = "-Wall #{OPTIMIZATION_FLAGS}"
+
+# Extra linker flags that should always be passed to the linker.
+# Should be included last in the command string.
+EXTRA_LDFLAGS  = ""
 
 
 #### Default tasks
@@ -86,7 +91,6 @@
 end
 
 
-<<<<<<< HEAD
 ##### Boost and OXT static library
 
 def define_libboost_oxt_task(output_dir, extra_compiler_flags = nil)
@@ -108,7 +112,7 @@
 			puts "### In #{objects_output_dir}/boost:"
 			current_dir = Pathname.new(".").expand_path
 			ext_dir = ext_path.relative_path_from(current_dir)
-			flags = "-I#{ext_dir} #{extra_compiler_flags} #{CXXFLAGS}"
+			flags = "-I#{ext_dir} #{extra_compiler_flags} #{PlatformInfo.portability_cflags} #{EXTRA_CXXFLAGS}"
 			
 			# Compling "pthread/*.cpp" doesn't work on some systems,
 			# so we compile each cpp file invidually instead.
@@ -122,35 +126,11 @@
 			puts "### In #{objects_output_dir}/oxt:"
 			current_dir = Pathname.new(".").expand_path
 			ext_dir = ext_path.relative_path_from(current_dir)
-			flags = "-I#{ext_dir} #{extra_compiler_flags} #{CXXFLAGS}"
+			flags = "-I#{ext_dir} #{extra_compiler_flags} #{PlatformInfo.portability_cflags} #{EXTRA_CXXFLAGS}"
 			Dir["#{ext_dir}/oxt/*.cpp"].each do |file|
 				compile_cxx(file, flags)
 			end
 			puts
-=======
-##### boost::thread and OXT static library
-
-file 'ext/libboost_oxt.a' =>
-	Dir['ext/boost/src/*.cpp'] +
-	Dir['ext/boost/src/pthread/*.cpp'] +
-	Dir['ext/oxt/*.cpp'] +
-	Dir['ext/oxt/*.hpp'] +
-	Dir['ext/oxt/detail/*.hpp'] do
-	Dir.chdir('ext/boost/src') do
-		puts "### In ext/boost/src:"
-		flags = "-I../.. #{CXXFLAGS} #{PlatformInfo.apache2_module_cflags}"
-		compile_cxx "*.cpp", flags
-		# NOTE: 'compile_cxx "pthread/*.cpp", flags' doesn't work on some systems,
-		# so we do this instead.
-		Dir['pthread/*.cpp'].each do |file|
-			compile_cxx file, flags
-		end
-	end
-	Dir.chdir('ext/oxt') do
-		puts "### In ext/oxt:"
-		Dir['*.cpp'].each do |file|
-			compile_cxx file, "-I.. #{CXXFLAGS} #{PlatformInfo.apache2_module_cflags}"
->>>>>>> bca97b2f
 		end
 		
 		create_static_library(output_file,
@@ -166,7 +146,6 @@
 end
 
 
-<<<<<<< HEAD
 ##### Static library for Passenger source files that are shared between
 ##### the Apache module and the Nginx helper server.
 
@@ -197,7 +176,8 @@
 			puts "### In #{objects_output_dir}:"
 			current_dir = Pathname.new(".").expand_path
 			ext_dir = ext_path.relative_path_from(current_dir)
-			flags = "-I#{ext_dir} -I#{ext_dir}/common #{extra_compiler_flags} #{CXXFLAGS}"
+			flags =  "-I#{ext_dir} -I#{ext_dir}/common #{extra_compiler_flags} "
+			flags << "#{PlatformInfo.portability_cflags} #{EXTRA_CXXFLAGS}"
 			
 			compile_cxx("#{ext_dir}/common/Utils.cpp", flags)
 			compile_cxx("#{ext_dir}/common/Logging.cpp", flags)
@@ -233,11 +213,13 @@
 				"-Iext -Iext/common " <<
 				"#{extra_compiler_flags_for_server_exe} " <<
 				"#{extra_compiler_flags} " <<
-				"#{CXXFLAGS} " <<
+				"#{PlatformInfo.portability_cflags} " <<
+				"#{EXTRA_CXXFLAGS} " <<
 				"#{static_library} " <<
 				"#{boost_oxt_library} " <<
-				"#{extra_linker_flags} #{LDFLAGS} " <<
-				"-lpthread"
+				"#{extra_linker_flags} " <<
+				"#{PlatformInfo.portability_ldflags} " <<
+				EXTRA_LDFLAGS
 			)
 		end
 	end
@@ -247,30 +229,13 @@
 	end
 	
 	return targets
-=======
-##### Apache module
-
-class APACHE2
-	CXXFLAGS = "-I.. #{CXXFLAGS} #{PlatformInfo.apache2_module_cflags}"
-	OBJECTS = {
-		'Configuration.o' => %w(Configuration.cpp Configuration.h),
-		'Bucket.o' => %w(Bucket.cpp Bucket.h),
-		'Hooks.o' => %w(Hooks.cpp Hooks.h
-				Configuration.h ApplicationPool.h ApplicationPoolServer.h
-				SpawnManager.h Exceptions.h Application.h MessageChannel.h
-				PoolOptions.h Utils.h DirectoryMapper.h FileChecker.h),
-		'Utils.o'   => %w(Utils.cpp Utils.h),
-		'Logging.o' => %w(Logging.cpp Logging.h),
-		'SystemTime.o' => %w(SystemTime.cpp SystemTime.h),
-		'CachedFileStat.o' => %w(CachedFileStat.cpp CachedFileStat.h)
-	}
->>>>>>> bca97b2f
 end
 
 
 ##### Apache 2 module
 
-	APACHE2_CXXFLAGS = "-Iext -Iext/common #{PlatformInfo.apache2_module_cflags} #{CXXFLAGS}"
+	APACHE2_CXXFLAGS = "-Iext -Iext/common #{PlatformInfo.apache2_module_cflags} " <<
+		"#{PlatformInfo.portability_cflags} #{EXTRA_CXXFLAGS}"
 	APACHE2_INPUT_FILES = {
 		'ext/apache2/Configuration.o' => %w(
 			ext/apache2/Configuration.cpp
@@ -323,55 +288,28 @@
 		# Apache module ourselves.
 		#
 		# Oh, and libtool sucks too. Do we even need it anymore in 2008?
-<<<<<<< HEAD
-		
-		linkflags = "#{PlatformInfo.apache2_module_cflags} "
-		linkflags << "#{PlatformInfo.apache2_module_ldflags} "
-		linkflags << "#{LDFLAGS} "
-		linkflags << "-lstdc++ -lpthread "
-		linkflags << "#{APACHE2_BOOST_OXT_LIBRARY} "
-		linkflags << "#{APACHE2_COMMON_LIBRARY[0]} "
-		create_shared_library 'ext/apache2/mod_passenger.so',
-			APACHE2_OBJECTS.join(' ') <<
-			' ext/apache2/mod_passenger.o',
-			linkflags
+		
+		sources = APACHE2_OBJECTS.join(' ')
+		sources << ' ext/apache2/mod_passenger.o'
+		
+		linkflags =
+			"#{PlatformInfo.apache2_module_cflags} " <<
+			"#{PlatformInfo.portability_cflags} " <<
+			"#{EXTRA_CXXFLAGS} " <<
+			"#{APACHE2_COMMON_LIBRARY[0]} " <<
+			"#{APACHE2_BOOST_OXT_LIBRARY} " <<
+			"#{PlatformInfo.apache2_module_ldflags} " <<
+			"#{PlatformInfo.portability_ldflags} " <<
+			"#{EXTRA_LDFLAGS} "
+		
+		create_shared_library('ext/apache2/mod_passenger.so',
+			sources, linkflags)
 	end
 
 	file 'ext/apache2/mod_passenger.o' => ['ext/apache2/mod_passenger.c'] do
 		compile_c('ext/apache2/mod_passenger.c',
 			APACHE2_CXXFLAGS +
 			" -o ext/apache2/mod_passenger.o")
-=======
-		linkflags = "../libboost_oxt.a "
-		linkflags << "#{PlatformInfo.apache2_module_cflags} "
-		linkflags << "#{PlatformInfo.apache2_module_ldflags} #{EXTRA_LDFLAGS} -lstdc++"
-		create_shared_library 'mod_passenger.so',
-			APACHE2::OBJECTS.keys.join(' ') << ' mod_passenger.o',
-			linkflags
-	end
-	
-	file 'ApplicationPoolServerExecutable' => [
-		'../libboost_oxt.a',
-		'ApplicationPoolServerExecutable.cpp',
-		'ApplicationPool.h',
-		'Application.h',
-		'StandardApplicationPool.h',
-		'FileChecker.h',
-		'MessageChannel.h',
-		'SpawnManager.h',
-		'PoolOptions.h',
-		'Utils.o',
-		'Logging.o',
-		'SystemTime.o',
-		'CachedFileStat.o'
-	] do
-		create_executable "ApplicationPoolServerExecutable",
-			'ApplicationPoolServerExecutable.cpp Utils.o Logging.o ' <<
-			'SystemTime.o CachedFileStat.o',
-			"-I.. #{CXXFLAGS} #{PlatformInfo.portability_cflags} " <<
-			"../libboost_oxt.a " <<
-			"#{PlatformInfo.portability_ldflags} #{EXTRA_LDFLAGS}"
->>>>>>> bca97b2f
 	end
 
 	APACHE2_INPUT_FILES.each_pair do |target, sources|
@@ -415,10 +353,13 @@
 	file 'ext/nginx/HelperServer' => helper_server_dependencies do
 		create_executable "ext/nginx/HelperServer",
 			'ext/nginx/HelperServer.cpp',
-			"-Iext -Iext/common #{CXXFLAGS} #{LDFLAGS} " <<
+			"-Iext -Iext/common " <<
+			"#{PlatformInfo.portability_cflags} " <<
+			"#{EXTRA_CXXFLAGS}  " <<
+			"#{NGINX_COMMON_LIBRARY[0]} " <<
 			"#{NGINX_BOOST_OXT_LIBRARY} " <<
-			"#{NGINX_COMMON_LIBRARY[0]} " <<
-			"-lpthread"
+			"#{PlatformInfo.portability_ldflags} " <<
+			"#{EXTRA_LDFLAGS}"
 	end
 	
 	task :clean => 'nginx:clean'
@@ -431,63 +372,26 @@
 
 ##### Unit tests
 
-<<<<<<< HEAD
-	TEST_FLAGS = "#{CXXFLAGS} -DTESTING_SPAWN_MANAGER -DTESTING_APPLICATION_POOL "
-=======
-class TEST
-	CXXFLAGS = "#{::CXXFLAGS} -DTESTING_SPAWN_MANAGER -DTESTING_APPLICATION_POOL #{PlatformInfo.portability_cflags}"
-
-	AP2_FLAGS = "-I../ext/apache2 -I../ext -Isupport #{PlatformInfo.apr_flags} #{PlatformInfo.apu_flags}"
-	AP2_OBJECTS = {
-		'CxxTestMain.o' => %w(CxxTestMain.cpp),
-		'MessageChannelTest.o' => %w(MessageChannelTest.cpp
-			../ext/apache2/MessageChannel.h),
-		'SpawnManagerTest.o' => %w(SpawnManagerTest.cpp
-			../ext/apache2/SpawnManager.h
-			../ext/apache2/PoolOptions.h
-			../ext/apache2/Application.h
-			../ext/apache2/MessageChannel.h),
-		'ApplicationPoolServerTest.o' => %w(ApplicationPoolServerTest.cpp
-			../ext/apache2/ApplicationPoolServer.h
-			../ext/apache2/PoolOptions.h
-			../ext/apache2/MessageChannel.h),
-		'ApplicationPoolServer_ApplicationPoolTest.o' => %w(ApplicationPoolServer_ApplicationPoolTest.cpp
-			ApplicationPoolTest.cpp
-			../ext/apache2/ApplicationPoolServer.h
-			../ext/apache2/ApplicationPool.h
-			../ext/apache2/SpawnManager.h
-			../ext/apache2/PoolOptions.h
-			../ext/apache2/Application.h
-			../ext/apache2/MessageChannel.h),
-		'StandardApplicationPoolTest.o' => %w(StandardApplicationPoolTest.cpp
-			ApplicationPoolTest.cpp
-			../ext/apache2/ApplicationPool.h
-			../ext/apache2/StandardApplicationPool.h
-			../ext/apache2/SpawnManager.h
-			../ext/apache2/PoolOptions.h
-			../ext/apache2/Application.h
-			../ext/apache2/FileChecker.h),
-		'PoolOptionsTest.o' => %w(PoolOptionsTest.cpp ../ext/apache2/PoolOptions.h),
-		'FileCheckerTest.o' => %w(FileCheckerTest.cpp ../ext/apache2/FileChecker.h),
-		'SystemTimeTest.o' => %w(SystemTimeTest.cpp
-			../ext/apache2/SystemTime.h
-			../ext/apache2/SystemTime.cpp),
-		'CachedFileStatTest.o' => %w(CachedFileStatTest.cpp
-			../ext/apache2/CachedFileStat.h
-			../ext/apache2/CachedFileStat.cpp),
-		'UtilsTest.o' => %w(UtilsTest.cpp ../ext/apache2/Utils.h)
-	}
->>>>>>> bca97b2f
-	
-	TEST_OXT_FLAGS = "-I../../ext -I../support #{TEST_FLAGS}"
+	TEST_BOOST_OXT_LIBRARY = define_libboost_oxt_task("test")
+	TEST_COMMON_LIBRARY    = define_common_library_task("test",
+		nil, true, TEST_BOOST_OXT_LIBRARY)
+	
+	TEST_COMMON_CFLAGS = "-DTESTING_SPAWN_MANAGER -DTESTING_APPLICATION_POOL " <<
+		"#{PlatformInfo.portability_cflags} #{EXTRA_CXXFLAGS}"
+	
+	TEST_OXT_CFLAGS = "-I../../ext -I../support #{TEST_COMMON_CFLAGS}"
+	TEST_OXT_LDFLAGS = "#{TEST_BOOST_OXT_LIBRARY} #{PlatformInfo.portability_ldflags} #{EXTRA_LDFLAGS}"
 	TEST_OXT_OBJECTS = {
 		'oxt_test_main.o' => %w(oxt_test_main.cpp),
 		'backtrace_test.o' => %w(backtrace_test.cpp),
 		'syscall_interruption_test.o' => %w(syscall_interruption_test.cpp)
 	}
 	
-	TEST_CXX_FLAGS = "-Iext -Iext/common -Iext/nginx -Itest/support " <<
-		"#{PlatformInfo.apr_flags} #{PlatformInfo.apu_flags} #{TEST_FLAGS}"
+	TEST_CXX_CFLAGS = "-Iext -Iext/common -Iext/nginx -Itest/support " <<
+		"#{PlatformInfo.apr_flags} #{PlatformInfo.apu_flags} #{TEST_COMMON_CFLAGS}"
+	TEST_CXX_LDFLAGS = "#{PlatformInfo.apr_libs} #{PlatformInfo.apu_libs} " <<
+		"#{TEST_COMMON_LIBRARY[0]} #{TEST_BOOST_OXT_LIBRARY} " <<
+		"#{PlatformInfo.portability_ldflags} #{EXTRA_LDFLAGS}"
 	TEST_CXX_OBJECTS = {
 		'test/CxxTestMain.o' => %w(
 			test/CxxTestMain.cpp),
@@ -551,10 +455,6 @@
 			test/UtilsTest.cpp
 			ext/common/Utils.h)
 	}
-	
-	TEST_BOOST_OXT_LIBRARY = define_libboost_oxt_task("test")
-	TEST_COMMON_LIBRARY    = define_common_library_task("test",
-		nil, true, TEST_BOOST_OXT_LIBRARY)
 
 	desc "Run all unit tests"
 	task :test => ['test:oxt', 'test:cxx', 'test:ruby', 'test:integration']
@@ -597,15 +497,7 @@
 	file 'test/oxt/oxt_test_main' => oxt_test_main_dependencies do
 		Dir.chdir('test/oxt') do
 			objects = TEST_OXT_OBJECTS.keys.join(' ')
-			create_executable "oxt_test_main", objects,
-<<<<<<< HEAD
-				"#{LDFLAGS} " <<
-				"../libboost_oxt.a " <<
-				"-lpthread"
-=======
-				"../../ext/libboost_oxt.a " <<
-				"#{PlatformInfo.portability_ldflags} #{EXTRA_LDFLAGS}"
->>>>>>> bca97b2f
+			create_executable("oxt_test_main", objects, TEST_BOOST_OXT_LDFLAGS)
 		end
 	end
 	
@@ -613,43 +505,21 @@
 		file "test/oxt/#{target}" => sources.map{ |x| "test/oxt/#{x}" } do
 			Dir.chdir('test/oxt') do
 				puts "### In test/oxt:"
-				compile_cxx sources[0], TEST_OXT_FLAGS
+				compile_cxx sources[0], TEST_OXT_CFLAGS
 			end
 		end
 	end
 
-<<<<<<< HEAD
 	cxx_tests_dependencies = [TEST_CXX_OBJECTS.keys,
 		TEST_BOOST_OXT_LIBRARY, TEST_COMMON_LIBRARY]
 	file 'test/CxxTests' => cxx_tests_dependencies.flatten do
 		objects = TEST_CXX_OBJECTS.keys.join(' ')
-		create_executable "test/CxxTests", objects,
-			"#{PlatformInfo.apr_libs} " <<
-			"#{PlatformInfo.apu_libs} #{LDFLAGS}" <<
-			"#{TEST_BOOST_OXT_LIBRARY} " <<
-			"#{TEST_COMMON_LIBRARY[0]} " <<
-=======
-	file 'Apache2ModuleTests' => TEST::AP2_OBJECTS.keys +
-	  ['../ext/libboost_oxt.a',
-	   '../ext/apache2/Utils.o',
-	   '../ext/apache2/Logging.o',
-	   '../ext/apache2/SystemTime.o',
-	   '../ext/apache2/CachedFileStat.o'] do
-		objects = TEST::AP2_OBJECTS.keys.join(' ') <<
-			" ../ext/apache2/Utils.o" <<
-			" ../ext/apache2/Logging.o" <<
-			" ../ext/apache2/SystemTime.o " <<
-			" ../ext/apache2/CachedFileStat.o"
-		create_executable "Apache2ModuleTests", objects,
-			"#{PlatformInfo.apache2_module_ldflags} #{EXTRA_LDFLAGS} " <<
-			"../ext/libboost_oxt.a " <<
->>>>>>> bca97b2f
-			"-lpthread"
+		create_executable("test/CxxTests", objects, TEST_CXX_LDFLAGS)
 	end
 	
 	TEST_CXX_OBJECTS.each_pair do |target, sources|
 		file(target => sources) do
-			compile_cxx sources[0], "-o #{target} #{TEST_CXX_FLAGS}"
+			compile_cxx sources[0], "-o #{target} #{TEST_CXX_CFLAGS}"
 		end
 	end
 	
